// Copyright 2017-2020 The Verible Authors.
//
// Licensed under the Apache License, Version 2.0 (the "License");
// you may not use this file except in compliance with the License.
// You may obtain a copy of the License at
//
//      http://www.apache.org/licenses/LICENSE-2.0
//
// Unless required by applicable law or agreed to in writing, software
// distributed under the License is distributed on an "AS IS" BASIS,
// WITHOUT WARRANTIES OR CONDITIONS OF ANY KIND, either express or implied.
// See the License for the specific language governing permissions and
// limitations under the License.

#ifndef VERIBLE_VERILOG_ANALYSIS_VERILOG_LINTER_H_
#define VERIBLE_VERILOG_ANALYSIS_VERILOG_LINTER_H_

#include <iosfwd>
#include <set>
#include <vector>

#include "absl/flags/declare.h"
#include "absl/status/status.h"
#include "absl/status/statusor.h"
#include "absl/strings/string_view.h"
#include "common/analysis/line_linter.h"
#include "common/analysis/lint_rule_status.h"
#include "common/analysis/lint_waiver.h"
#include "common/analysis/syntax_tree_linter.h"
#include "common/analysis/text_structure_linter.h"
#include "common/analysis/token_stream_linter.h"
#include "common/analysis/violation_handler.h"
#include "common/strings/line_column_map.h"
#include "common/text/text_structure.h"
#include "verilog/analysis/lint_rule_registry.h"
#include "verilog/analysis/verilog_linter_configuration.h"

// Flag is declared for testing purposes (used e.g. in
// verilog/tools/ls/verilog-language-server_test.cc)
ABSL_DECLARE_FLAG(bool, rules_config_search);

namespace verilog {

// Returns violations from multiple `LintRuleStatus`es sorted by position
// of their occurrence in source code.
std::set<verible::LintViolationWithStatus> GetSortedViolations(
    const std::vector<verible::LintRuleStatus> &statuses);

// Checks a single file for Verilog style lint violations.
// This is suitable for calling from main().
// 'stream' is used for printing potential syntax errors (if 'check_syntax' is
// true).
// 'filename' is the path to the file to analyze.
// 'config' controls lint rules for analysis.
// 'violation_handler' controls what to do with violations.
// If 'check_syntax' is true, report lexical and syntax errors.
// If 'parse_fatal' is true, abort after encountering syntax errors, else
// continue to analyze the salvaged code structure.
// If 'lint_fatal' is true, exit nonzero on finding lint violations.
// Returns an exit_code like status where 0 means success, 1 means some
// errors were found (syntax, lint), and anything else is a fatal error.
//
// TODO(hzeller): the options to this function are a lot and many of them
//   the same type does not help. Make at least the bool options a struct with
//   names parameters.
int LintOneFile(std::ostream *stream, absl::string_view filename,
                const LinterConfiguration &config,
                verible::ViolationHandler *violation_handler, bool check_syntax,
                bool parse_fatal, bool lint_fatal, bool show_context = false);

// VerilogLinter analyzes a TextStructureView of Verilog source code.
// This uses syntax-tree based analyses and lexical token-stream analyses.
class VerilogLinter {
 public:
  VerilogLinter();

  // Configures the internal linters, enabling select rules.
  absl::Status Configure(const LinterConfiguration &configuration,
                         absl::string_view lintee_filename);

  // Analyzes text structure.
  void Lint(const verible::TextStructureView &text_structure,
            absl::string_view filename);

  // Reports lint findings.
  std::vector<verible::LintRuleStatus> ReportStatus(
      const verible::LineColumnMap &, absl::string_view text_base);

 private:
  // Line based linter.
  verible::LineLinter line_linter_;

  // Token-based linter.
  verible::TokenStreamLinter token_stream_linter_;

  // Syntax-tree based linter.
  verible::SyntaxTreeLinter syntax_tree_linter_;

  // TextStructure-based linter.
  verible::TextStructureLinter text_structure_linter_;

  // Tracks the set of waived lines per rule.
  verible::LintWaiverBuilder lint_waiver_;
};

// Creates a linter configuration from global flags.
// If --rules_config_search is configured, uses the given
// start file to look up the directory chain.
absl::StatusOr<LinterConfiguration> LinterConfigurationFromFlags(
    absl::string_view linting_start_file = ".");

// Expands linter configuration from a text file
absl::Status AppendLinterConfigurationFromFile(
    LinterConfiguration *config, absl::string_view config_filename);

// VerilogLintTextStructure analyzes Verilog syntax tree for style violations
// and syntactically detectable pitfalls.
//
// The configuration of this function is controlled by flags:
//   FLAGS_ruleset, FLAGS_rules
//
// Args:
//   stream: the output stream where diagnostics are captured.
//     Writing anything to this stream means that the input contains
//     some lint violation.
//   filename: (optional) name of input file, that can appear in logs.
//   text_structure: contains the syntax tree that will be lint-analyzed.
//   show_context: print additional line with vulnerable code
//
// Returns:
//   Vector of LintRuleStatuses on success, otherwise error code.
absl::StatusOr<std::vector<verible::LintRuleStatus>> VerilogLintTextStructure(
    absl::string_view filename, const LinterConfiguration &config,
    const verible::TextStructureView &text_structure);

// Prints the rule, description and default_enabled.
absl::Status PrintRuleInfo(std::ostream *,
                           const analysis::LintRuleDescriptionsMap &,
                           absl::string_view);

// Outputs the descriptions for every rule for the --help_rules flag.
<<<<<<< HEAD
// TODO(sconwayaus): These are really printers and not getters. Consider renaming
void GetLintRuleDescriptionsHelpFlag(std::ostream *, absl::string_view);

// Outputs the descriptions for every rule, formatted for markdown.
// TODO(sconwayaus): These are really printers and not getters. Consider renaming
=======
void GetLintRuleDescriptionsHelpFlag(std::ostream *, absl::string_view);

// Outputs the descriptions for every rule, formatted for markdown.
>>>>>>> c641a39f
void GetLintRuleDescriptionsMarkdown(std::ostream *);

// Outputs the default linting rules in a format suitable to produce a
// .rules.verible_lint file
<<<<<<< HEAD
// TODO(sconwayaus): These are really printers and not getters. Consider renaming
=======
>>>>>>> c641a39f
void GetLintRuleFile(std::ostream *os, const LinterConfiguration &config);

}  // namespace verilog

#endif  // VERIBLE_VERILOG_ANALYSIS_VERILOG_LINTER_H_<|MERGE_RESOLUTION|>--- conflicted
+++ resolved
@@ -139,25 +139,19 @@
                            absl::string_view);
 
 // Outputs the descriptions for every rule for the --help_rules flag.
-<<<<<<< HEAD
-// TODO(sconwayaus): These are really printers and not getters. Consider renaming
+// TODO(sconwayaus): These are really printers and not getters. Consider
+// renaming
 void GetLintRuleDescriptionsHelpFlag(std::ostream *, absl::string_view);
 
 // Outputs the descriptions for every rule, formatted for markdown.
-// TODO(sconwayaus): These are really printers and not getters. Consider renaming
-=======
-void GetLintRuleDescriptionsHelpFlag(std::ostream *, absl::string_view);
-
-// Outputs the descriptions for every rule, formatted for markdown.
->>>>>>> c641a39f
+// TODO(sconwayaus): These are really printers and not getters. Consider
+// renaming
 void GetLintRuleDescriptionsMarkdown(std::ostream *);
 
 // Outputs the default linting rules in a format suitable to produce a
 // .rules.verible_lint file
-<<<<<<< HEAD
-// TODO(sconwayaus): These are really printers and not getters. Consider renaming
-=======
->>>>>>> c641a39f
+// TODO(sconwayaus): These are really printers and not getters. Consider
+// renaming
 void GetLintRuleFile(std::ostream *os, const LinterConfiguration &config);
 
 }  // namespace verilog
