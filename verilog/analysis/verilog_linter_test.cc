// Copyright 2017-2020 The Verible Authors.
//
// Licensed under the Apache License, Version 2.0 (the "License");
// you may not use this file except in compliance with the License.
// You may obtain a copy of the License at
//
//      http://www.apache.org/licenses/LICENSE-2.0
//
// Unless required by applicable law or agreed to in writing, software
// distributed under the License is distributed on an "AS IS" BASIS,
// WITHOUT WARRANTIES OR CONDITIONS OF ANY KIND, either express or implied.
// See the License for the specific language governing permissions and
// limitations under the License.

// This tests the VerilogLinter class and its associated functions, end-to-end.
//
// Tests for individual lint rules can be found in
// verilog/analysis/checkers/.

#include "verilog/analysis/verilog_linter.h"

#include <algorithm>
#include <array>
#include <cstddef>
#include <fstream>
#include <initializer_list>
#include <iterator>
#include <memory>
#include <ostream>
#include <set>
#include <sstream>  // IWYU pragma: keep  // for ostringstream
#include <string>
#include <utility>
#include <vector>

#include "absl/status/status.h"
#include "absl/status/statusor.h"
#include "absl/strings/match.h"
#include "absl/strings/str_split.h"
#include "absl/strings/string_view.h"
#include "absl/strings/strip.h"
#include "common/analysis/lint_rule_status.h"
#include "common/analysis/violation_handler.h"
#include "common/util/file_util.h"
#include "common/util/logging.h"
#include "gmock/gmock.h"
#include "gtest/gtest.h"
#include "verilog/analysis/default_rules.h"
#include "verilog/analysis/verilog_analyzer.h"
#include "verilog/analysis/verilog_linter_configuration.h"

namespace verilog {
namespace {

using ::testing::EndsWith;
using ::testing::StartsWith;
using verible::ViolationFixer;
using verible::ViolationPrinter;
using verible::file::GetContentAsString;
using verible::file::testing::ScopedTestFile;

class DefaultLinterConfigTestFixture {
 public:
  // Test code using the default rule set.
  DefaultLinterConfigTestFixture() { config_.UseRuleSet(RuleSet::kDefault); }

 protected:
  LinterConfiguration config_;
};

class LintOneFileTest : public DefaultLinterConfigTestFixture,
                        public testing::Test {
 public:
  LintOneFileTest() = default;
};

// Tests that nonexistent file is handled as a fatal error.
TEST_F(LintOneFileTest, FileNotFound) {
  std::ostringstream output;
  ViolationPrinter violation_printer(&output);
  const int exit_code =
      LintOneFile(&output, "FileNotFound.sv", config_, &violation_printer, true,
                  false, false, false);
  EXPECT_EQ(exit_code, 2);
}

// Tests that clean code exits 0 (success).
TEST_F(LintOneFileTest, LintCleanFiles) {
  constexpr absl::string_view kTestCases[] = {
      "",  // empty file
      "\n",
      "class foo;\n"
      "endclass : foo\n",
  };
  for (const auto test_code : kTestCases) {
    const ScopedTestFile temp_file(testing::TempDir(), test_code);
    {
      std::ostringstream output;
      ViolationPrinter violation_printer(&output);
      const int exit_code =
          LintOneFile(&output, temp_file.filename(), config_,
                      &violation_printer, true, false, false, false);
      EXPECT_EQ(exit_code, 0);
      EXPECT_TRUE(output.str().empty());  // silence
    }
    {  // enable additional error context printing
      std::ostringstream output;
      ViolationPrinter violation_printer(&output);
      const int exit_code =
          LintOneFile(&output, temp_file.filename(), config_,
                      &violation_printer, true, false, false, true);
      EXPECT_EQ(exit_code, 0);
      EXPECT_TRUE(output.str().empty());  // silence
    }
  }
}

// Tests that invalid code is handled according to 'parse_fatal' parameter.
TEST_F(LintOneFileTest, SyntaxError) {
  constexpr absl::string_view kTestCases[] = {
      "class foo;\n",                     // no endclass
      "endclass : foo\n",                 // no begin class
      "module 444bad_name; endmodule\n",  // lexical error
  };
  for (const auto test_code : kTestCases) {
    const ScopedTestFile temp_file(testing::TempDir(), test_code);
    {  // continue even with syntax error
      std::ostringstream output;
      ViolationPrinter violation_printer(&output);
      const int exit_code =
          LintOneFile(&output, temp_file.filename(), config_,
                      &violation_printer, true, false, false, false);
      EXPECT_EQ(exit_code, 0);
      EXPECT_FALSE(output.str().empty());
    }
    {  // continue even with syntax error with additional error context
      std::ostringstream output;
      ViolationPrinter violation_printer(&output);
      const int exit_code =
          LintOneFile(&output, temp_file.filename(), config_,
                      &violation_printer, true, false, false, true);
      EXPECT_EQ(exit_code, 0);
      EXPECT_FALSE(output.str().empty());
    }
    {  // abort on syntax error
      std::ostringstream output;
      ViolationPrinter violation_printer(&output);
      const int exit_code =
          LintOneFile(&output, temp_file.filename(), config_,
                      &violation_printer, true, true, false, false);
      EXPECT_EQ(exit_code, 1);
      EXPECT_FALSE(output.str().empty());
    }
    {  // ignore syntax error
      std::ostringstream output;
      ViolationPrinter violation_printer(&output);
      const int exit_code =
          LintOneFile(&output, temp_file.filename(), config_,
                      &violation_printer, false, false, false, false);
      EXPECT_EQ(exit_code, 0);
      EXPECT_TRUE(output.str().empty());  // silence
    }
  }
}

TEST_F(LintOneFileTest, LintError) {
  constexpr absl::string_view kTestCases[] = {
      "task automatic foo;\n"
      "  $psprintf(\"blah\");\n"  // forbidden function
      "endtask\n",
  };
  for (const auto test_code : kTestCases) {
    const ScopedTestFile temp_file(testing::TempDir(), test_code);
    {  // continue even with lint error
      std::ostringstream output;
      ViolationPrinter violation_printer(&output);
      const int exit_code =
          LintOneFile(&output, temp_file.filename(), config_,
                      &violation_printer, true, false, false, false);
      EXPECT_EQ(exit_code, 0) << "output:\n" << output.str();
      EXPECT_FALSE(output.str().empty());
    }
    {  // abort on lint error
      std::ostringstream output;
      ViolationPrinter violation_printer(&output);
      const int exit_code =
          LintOneFile(&output, temp_file.filename(), config_,
                      &violation_printer, true, false, true, false);
      EXPECT_EQ(exit_code, 1) << "output:\n" << output.str();
      EXPECT_FALSE(output.str().empty());
    }
  }
}

class VerilogLinterTest : public DefaultLinterConfigTestFixture,
                          public testing::Test {
 public:
  // Test code using the default rule set.
  VerilogLinterTest() = default;

 protected:
  // Returns diagnostic text from analyzing source code.
  std::pair<absl::Status, std::string> LintAnalyzeText(
      absl::string_view filename, absl::string_view content) const {
    // Run the analyzer to produce a syntax tree from source code.
    const auto analyzer = std::make_unique<VerilogAnalyzer>(content, filename);
    const absl::Status status = ABSL_DIE_IF_NULL(analyzer)->Analyze();
    std::ostringstream diagnostics;
    if (!status.ok()) {
      bool with_diagnostic_contex = false;
      const std::vector<std::string> syntax_error_messages(
          analyzer->LinterTokenErrorMessages(with_diagnostic_contex));
      for (const auto &message : syntax_error_messages) {
        diagnostics << message << std::endl;
      }

      with_diagnostic_contex = true;
      const std::vector<std::string> syntax_error_messages_with_context(
          analyzer->LinterTokenErrorMessages(with_diagnostic_contex));
      for (const auto &message : syntax_error_messages_with_context) {
        diagnostics << message << std::endl;
      }
    }

    const auto &text_structure = analyzer->Data();

    // For testing purposes we want the status returned to reflect
    // lint success, so as long as we have a syntax tree (even if there
    // are errors), run the lint checks.
    const absl::StatusOr<std::vector<verible::LintRuleStatus>> lint_result =
        VerilogLintTextStructure(filename, config_, text_structure);
    verilog::ViolationPrinter violation_printer(&diagnostics);
    const std::set<verible::LintViolationWithStatus> violations =
        GetSortedViolations(lint_result.value());
    violation_printer.HandleViolations(violations, text_structure.Contents(),
                                       filename);
    return {lint_result.status(), diagnostics.str()};
  }
};

// This test verifies that VerilogLintTextStructure runs on an empty tree.
TEST_F(VerilogLinterTest, AnonymousEmptyTree) {
  const auto diagnostics = LintAnalyzeText("", "");
  EXPECT_TRUE(diagnostics.first.ok());
  EXPECT_EQ(diagnostics.second, "");
}

// This test verifies that VerilogLintTextStructure runs on complete source,
// that is lint-clean.
TEST_F(VerilogLinterTest, NoLintViolation) {
  const auto diagnostics = LintAnalyzeText("good.sv",
                                           "task automatic foo;\n"
                                           "  $display(\"blah\");\n"
                                           "endtask\n");
  EXPECT_TRUE(diagnostics.first.ok());
  EXPECT_EQ(diagnostics.second, "");
}

// This test verifies that VerilogLintTextStructure runs on complete source,
// with one syntax tree lint finding.
TEST_F(VerilogLinterTest, KnownTreeLintViolation) {
  const auto diagnostics = LintAnalyzeText("bad.sv",
                                           "task automatic foo;\n"
                                           "  $psprintf(\"blah\");\n"
                                           "endtask\n");
  EXPECT_TRUE(diagnostics.first.ok());
  const auto expected =
      "bad.sv:2:3-11: $psprintf is a forbidden system function "
      "or task, please use $sformatf instead";
  EXPECT_THAT(diagnostics.second, StartsWith(expected));
  EXPECT_THAT(diagnostics.second, EndsWith("[invalid-system-task-function]\n"));
}

// This test verifies that VerilogLintTextStructure runs on complete source,
// with one syntax tree lint finding that is waived (next-line).
TEST_F(VerilogLinterTest, KnownTreeLintViolationWaivedNextLine) {
  const auto diagnostics =
      LintAnalyzeText("bad.sv",
                      "task automatic foo;\n"
                      "  // verilog_lint: waive invalid-system-task-function\n"
                      "  $psprintf(\"blah\");\n"
                      "endtask\n");
  EXPECT_TRUE(diagnostics.first.ok());
  EXPECT_EQ(diagnostics.second, "");
}

// This test verifies that VerilogLintTextStructure runs on complete source,
// with one syntax tree lint finding that is waived (same-line).
TEST_F(VerilogLinterTest, KnownTreeLintViolationWaivedSameLine) {
  const auto diagnostics =
      LintAnalyzeText("bad.sv",
                      "task automatic foo;\n"
                      "  $psprintf(\"blah\");  // verilog_lint: waive "
                      "invalid-system-task-function\n"
                      "endtask\n");
  EXPECT_TRUE(diagnostics.first.ok());
  EXPECT_EQ(diagnostics.second, "");
}

// This test verifies that VerilogLintTextStructure runs on complete source,
// with one syntax tree lint finding that is waived (line-range).
TEST_F(VerilogLinterTest, KnownTreeLintViolationWaivedLineRange) {
  const auto diagnostics = LintAnalyzeText(
      "bad.sv",
      "task automatic foo;\n"
      "  // verilog_lint: waive-start invalid-system-task-function\n"
      "  $psprintf(\"blah\");\n"
      "  // verilog_lint: waive-end invalid-system-task-function\n"
      "endtask\n");
  EXPECT_TRUE(diagnostics.first.ok());
  EXPECT_EQ(diagnostics.second, "");
}

// This test verifies that VerilogLintTextStructure runs on complete source,
// with one token stream lint finding.
TEST_F(VerilogLinterTest, KnownTokenStreamLintViolation) {
  using analysis::kDefaultRuleSet;
  // TODO(fangism): Remove this conditional check or choose a different
  // token-stream based lint rule that is enabled by default.
  // (Just so happens that we may not want endif-comment enabled by default.)
  if (std::find(std::begin(kDefaultRuleSet), std::end(kDefaultRuleSet),
                "endif-comment") != std::end(kDefaultRuleSet)) {
    const auto diagnostics = LintAnalyzeText("endif.sv",
                                             "`ifdef SIM\n"
                                             "module foo;\n"
                                             "endmodule\n"
                                             "`endif\n");
    static const auto expect_message =
        "endif.sv:4:1: `endif should be followed on the same line by a "
        "comment that matches the opening `ifdef/`ifndef. (SIM) ";
    EXPECT_TRUE(diagnostics.first.ok());
    EXPECT_THAT(diagnostics.second, StartsWith(expect_message));
    EXPECT_THAT(diagnostics.second, EndsWith("[endif-comment]\n"));
  }
}

// This test verifies that VerilogLintTextStructure runs on complete source,
// with one line-lint-rule finding.
TEST_F(VerilogLinterTest, KnownLineLintViolation) {
  const auto diagnostics = LintAnalyzeText("tab.sv",
                                           "`include \"blah.svh\";\n"
                                           "\n"
                                           "module\ttab;\n"  // bad tab here
                                           "endmodule\n");
  EXPECT_TRUE(diagnostics.first.ok());
  EXPECT_THAT(diagnostics.second,
              StartsWith("tab.sv:3:7: Use spaces, not tabs."));
  EXPECT_THAT(diagnostics.second, EndsWith("[no-tabs]\n"));
}

// This test verifies that VerilogLintTextStructure runs on complete source,
// with one text structure lint rule finding (line-length).
TEST_F(VerilogLinterTest, KnownTextStructureLintViolation) {
  const auto diagnostics = LintAnalyzeText(
      "long.sv",
      "module long;\n"
      "initial xxxxxxxxxxxxxxxxxxxxxxxxxxxxxxxxxxxxxxx = "
      "yyyyyyyyyyyyyyyyyyyyyyyyyyyyyyyyyyyyyyyyyyyyyyyyy[777777777777];\n"
      "endmodule\n");
  EXPECT_TRUE(diagnostics.first.ok());
  EXPECT_THAT(diagnostics.second,
              StartsWith("long.sv:2:101-114: Line length exceeds "
                         "max: 100; is: 114"));
  EXPECT_THAT(diagnostics.second, EndsWith("[line-length]\n"));
}

// This test verifies that VerilogLintTextStructure runs on complete source,
// with one waived lint rule finding (line-length).
TEST_F(VerilogLinterTest, KnownTextStructureLintViolationWaived) {
  const auto diagnostics = LintAnalyzeText(
      "long.sv",
      "module long;\n"
      "initial xxxxxxxxxxxxxxxxxxxxxxxxxxxxxxxxxxxxxxx = "
      "yyyyyyyyyyyyyyyyyyyyyyyyyyyyyyyyyyyyyyyyyyyyyyyyy[777777777777];  "
      "// verilog_lint: waive line-length\n"
      "endmodule\n");
  EXPECT_TRUE(diagnostics.first.ok());
  EXPECT_EQ(diagnostics.second, "");
}

// This test verifies that VerilogLintTextStructure runs on a module-body
// source, with one lint rule finding (line-length).
TEST_F(VerilogLinterTest, ModuleBodyLineLength) {
  const auto diagnostics = LintAnalyzeText(
      "module-body.sv",
      "// verilog_syntax: parse-as-module-body\n"
      "\n"
      "initial xxxxxxxxxxxxxxxxxxxxxxxxxxxxxxxxxxxxxxx = "
      "yyyyyyyyyyyyyyyyyyyyyyyyyyyyyyyyyyyyyyyyyyyyyyyyy[777777777777];\n");
  EXPECT_TRUE(diagnostics.first.ok());
  EXPECT_THAT(
      diagnostics.second,
      StartsWith("module-body.sv:3:101-114: Line length exceeds max: "));
  EXPECT_THAT(diagnostics.second, EndsWith("[line-length]\n"));
}

// This test verifies that VerilogLintTextStructure runs on a module-body
// source, with one waived lint rule finding (line-length).
TEST_F(VerilogLinterTest, ModuleBodyLineLengthWaived) {
  const auto diagnostics = LintAnalyzeText(
      "module-body.sv",
      "// verilog_syntax: parse-as-module-body\n"
      "\n"
      "initial xxxxxxxxxxxxxxxxxxxxxxxxxxxxxxxxxxxxxxx = "
      "yyyyyyyyyyyyyyyyyyyyyyyyyyyyyyyyyyyyyyyyyyyyyyyyy[777777777777];  "
      "// verilog_lint: waive line-length\n");
  EXPECT_TRUE(diagnostics.first.ok());
  EXPECT_EQ(diagnostics.second, "");
}

TEST_F(VerilogLinterTest, MultiByteUTF8CharactersAreOnlyCountedOnce) {
  // Typical comment that might be found in verilog: some ASCII-art diagram
  // except that the 'ˉ'-'overscore' is actually a two-byte UTF8 character.
  constexpr char comment_with_utf8[] =
      "module utf8_short;\n"
      R"(initial a = 42; // __/ˉˉˉˉˉˉˉˉˉ\___/ˉˉˉˉˉˉˉˉˉˉˉˉˉˉˉˉˉˉˉˉˉˉˉ\___/ˉˉˉˉˉ)"
      "\nendmodule\n";

  const auto diagnostics = LintAnalyzeText("utf8_short.sv", comment_with_utf8);
  EXPECT_TRUE(diagnostics.first.ok());
  EXPECT_EQ(diagnostics.second, "");
}

TEST(VerilogLinterDocumentationTest, AllRulesHelpDescriptions) {
  std::ostringstream stream;
  verilog::GetLintRuleDescriptionsHelpFlag(&stream, "all");
  // Spot-check a few patterns, must mostly make sure generation
  // works without any fatal errors.
  EXPECT_TRUE(absl::StrContains(stream.str(), "line-length"));
  EXPECT_TRUE(absl::StrContains(stream.str(), "posix-eof"));
  EXPECT_TRUE(absl::StrContains(stream.str(), "Enabled by default:"));
}

TEST(VerilogLinterDocumentationTest, AllRulesMarkdown) {
  std::ostringstream stream;
  verilog::GetLintRuleDescriptionsMarkdown(&stream);
  // Spot-check a few patterns, must mostly make sure generation
  // works without any fatal errors.
  EXPECT_TRUE(absl::StrContains(stream.str(), "line-length"));
  EXPECT_TRUE(absl::StrContains(stream.str(), "posix-eof"));
  EXPECT_TRUE(absl::StrContains(stream.str(), "Enabled by default:"));
}

TEST(VerilogLinterDocumentationTest, PrintLintRuleFile) {
<<<<<<< HEAD
  auto config_status_or = verilog::LinterConfigurationFromFlags("");
  ASSERT_TRUE(config_status_or.ok());
  
  const LinterConfiguration &config = *config_status_or;
=======
  auto config_status = verilog::LinterConfigurationFromFlags("");
  EXPECT_TRUE(config_status.ok());
  if (!config_status.ok()) {
    return;
  }
  const LinterConfiguration &config = *config_status;
>>>>>>> c641a39f

  // Generate Line Rule File
  std::ostringstream stream;
  verilog::GetLintRuleFile(&stream, config);
<<<<<<< HEAD

  std::string generated_default_rules_str = stream.str();
=======
>>>>>>> c641a39f

  // Spot-check a few patterns, must mostly make sure generation
  // works without any fatal errors.
  // NOTE: This will break if/when the rules change so this part
  // of the test is not ideal.
<<<<<<< HEAD
  EXPECT_THAT(generated_default_rules_str,
                testing::HasSubstr("always-comb"));
  EXPECT_THAT(generated_default_rules_str,
                testing::HasSubstr("module-filename=allow-dash-for-underscore:false"));
  EXPECT_THAT(generated_default_rules_str,
                testing::HasSubstr("-forbid-negative-array-dim"));

  // Roundtrip test, first parse the rules
  absl::StatusOr<std::string> generated_default_rules_or =
=======
  EXPECT_TRUE(absl::StrContains(stream.str(), "always-comb"));
  EXPECT_TRUE(absl::StrContains(
      stream.str(), "module-filename=allow-dash-for-underscore:false"));
  EXPECT_TRUE(absl::StrContains(stream.str(), "-forbid-negative-array-dim"));

  // Roundtrip test, first parse the rules
  std::string generated_default_rules_str = stream.str();
  absl::StatusOr<std::string> generated_default_rules =
>>>>>>> c641a39f
      generated_default_rules_str;
  RuleBundle parsed_rule_bundle;
  std::string error;
  parsed_rule_bundle.ParseConfiguration(*generated_default_rules_or, '\n', &error);
  EXPECT_TRUE(error.empty());

  // Convert the parsed_rule_bundle back to a string
  std::string unparsed_rule_bundle = parsed_rule_bundle.UnparseConfiguration('\n', false);

  // compare the unparsed_rule_bundle to the generated_default_rules_str
  // NOTE: Triming the extra extra white space from the generated output 
  // as it has some extra return characters to make things look pretty on print
  EXPECT_TRUE(unparsed_rule_bundle == std::string(absl::StripTrailingAsciiWhitespace(generated_default_rules_str)));
}

class ViolationFixerTest : public testing::Test {
 public:
  ViolationFixerTest() {
    config_.UseRuleSet(RuleSet::kNone);
    config_.TurnOn("forbid-consecutive-null-statements");
    config_.TurnOn("no-trailing-spaces");
    config_.TurnOn("posix-eof");
  }

 protected:
  LinterConfiguration config_;

  absl::Status LintAnalyzeFixText(absl::string_view content,
                                  ViolationFixer *violation_fixer,
                                  std::string *fixed_content) const {
    const ScopedTestFile temp_file(testing::TempDir(), content);

    // Run the analyzer to produce a syntax tree from source code.
    const auto analyzer =
        std::make_unique<VerilogAnalyzer>(content, temp_file.filename());
    const absl::Status status = ABSL_DIE_IF_NULL(analyzer)->Analyze();

    const auto &text_structure = analyzer->Data();

    const absl::StatusOr<std::vector<verible::LintRuleStatus>> lint_result =
        VerilogLintTextStructure(temp_file.filename(), config_, text_structure);

    const std::set<verible::LintViolationWithStatus> violations =
        GetSortedViolations(lint_result.value());
    violation_fixer->HandleViolations(violations, text_structure.Contents(),
                                      temp_file.filename());

    if (auto content_or = GetContentAsString(temp_file.filename());
        content_or.ok()) {
      *fixed_content = std::move(*content_or);
    }
    return lint_result.status();
  }

  void DoFixerTest(
      std::initializer_list<ViolationFixer::Answer> choices,
      std::initializer_list<absl::string_view> expected_fixed_sources) const {
    static constexpr std::array<const absl::string_view, 3> input_sources{
        // Input source 0:
        // :2:10: no-trailing-spaces
        // :3:10: forbid-consecutive-null-statements
        // :4:10: forbid-consecutive-null-statements
        // :4:11: no-trailing-spaces
        // :5:10: forbid-consecutive-null-statements
        // :6:10: forbid-consecutive-null-statements
        // :7:10: no-trailing-spaces
        // :7:14: posix-eof
        "module Autofix;    \n"
        "  wire a;;\n"
        "  wire b;;  \n"
        "  wire c;;\n"
        "  wire d;;\n"
        "endmodule    ",

        // Input source 1:
        // (no issues)
        "module AutofixTwo;\n"
        "endmodule\n",

        // Input source 2:
        // :1:21: forbid-consecutive-null-statements
        // :2:10: no-trailing-spaces
        "module AutofixThree;;\n"
        "  wire a;   \n"
        "endmodule\n",
    };
    EXPECT_EQ(expected_fixed_sources.size(), input_sources.size());

    std::initializer_list<ViolationFixer::Answer>::iterator choice_it;
    const ViolationFixer::AnswerChooser answer_chooser =
        [&choice_it, &choices](const verible::LintViolation &,
                               absl::string_view) {
          EXPECT_NE(choice_it, choices.end())
              << "AnswerChooser called more times than expected.";
          return *choice_it++;
        };

    // In-place fixing
    {
      choice_it = choices.begin();
      // intentionally unopened, diagnostics are discarded
      std::ofstream diagnostics;
      ViolationFixer violation_fixer(&diagnostics, nullptr, answer_chooser);
      std::vector<std::string> fixed_sources(input_sources.size());

      for (size_t i = 0; i < input_sources.size(); ++i) {
        const absl::string_view input_source = input_sources[i];
        std::string &fixed_source = fixed_sources[i];

        const absl::Status status =
            LintAnalyzeFixText(input_source, &violation_fixer, &fixed_source);
        EXPECT_TRUE(status.ok());
      }

      EXPECT_EQ(choice_it, choices.end())
          << "AnswerChooser called fewer times than expected.";

      for (size_t i = 0; i < input_sources.size(); ++i) {
        const std::string &fixed_source = fixed_sources[i];
        const absl::string_view expected_fixed_source =
            *(expected_fixed_sources.begin() + i);

        EXPECT_EQ(fixed_source, expected_fixed_source);
      }
    }

    // Patch generation
    {
      choice_it = choices.begin();
      // intentionally unopened, diagnostics are discarded
      std::ofstream diagnostics;
      std::ostringstream patch;
      ViolationFixer violation_fixer(&diagnostics, &patch, answer_chooser);
      std::vector<std::string> fixed_sources(input_sources.size());

      for (size_t i = 0; i < input_sources.size(); ++i) {
        const absl::string_view input_source = input_sources[i];
        std::string &fixed_source = fixed_sources[i];

        const absl::Status status =
            LintAnalyzeFixText(input_source, &violation_fixer, &fixed_source);
        EXPECT_TRUE(status.ok());
      }

      EXPECT_EQ(choice_it, choices.end())
          << "AnswerChooser called fewer times than expected.";

      bool expect_empty_patch = true;

      for (size_t i = 0; i < input_sources.size(); ++i) {
        const absl::string_view input_source = input_sources[i];
        const std::string &fixed_source = fixed_sources[i];
        const absl::string_view expected_fixed_source =
            *(expected_fixed_sources.begin() + i);

        EXPECT_EQ(input_source, fixed_source);
        if (input_source != expected_fixed_source) {
          expect_empty_patch = false;
        }
      }

      EXPECT_EQ(patch.str().empty(), expect_empty_patch);
    }
  }
};

TEST_F(ViolationFixerTest, ApplyAll) {
  DoFixerTest(
      {
          {ViolationFixer::AnswerChoice::kApplyAll, 0},
      },
      {
          "module Autofix;\n"
          "  wire a;\n"
          "  wire b;\n"
          "  wire c;\n"
          "  wire d;\n"
          "endmodule\n",

          "module AutofixTwo;\n"
          "endmodule\n",

          "module AutofixThree;\n"
          "  wire a;\n"
          "endmodule\n",
      });
}

TEST_F(ViolationFixerTest, RejectAll) {
  DoFixerTest(
      {
          {ViolationFixer::AnswerChoice::kRejectAll, 0},
      },
      {
          "module Autofix;    \n"
          "  wire a;;\n"
          "  wire b;;  \n"
          "  wire c;;\n"
          "  wire d;;\n"
          "endmodule    ",

          "module AutofixTwo;\n"
          "endmodule\n",

          "module AutofixThree;;\n"
          "  wire a;   \n"
          "endmodule\n",
      });
}

TEST_F(ViolationFixerTest, Reject) {
  DoFixerTest(
      {
          {ViolationFixer::AnswerChoice::kReject, 0},
          {ViolationFixer::AnswerChoice::kApplyAll, 0},
      },
      {
          "module Autofix;    \n"
          "  wire a;\n"
          "  wire b;\n"
          "  wire c;\n"
          "  wire d;\n"
          "endmodule\n",

          "module AutofixTwo;\n"
          "endmodule\n",

          "module AutofixThree;\n"
          "  wire a;\n"
          "endmodule\n",
      });
}

TEST_F(ViolationFixerTest, Apply) {
  DoFixerTest(
      {
          {ViolationFixer::AnswerChoice::kApply, 0},
          {ViolationFixer::AnswerChoice::kRejectAll, 0},
      },
      {
          "module Autofix;\n"
          "  wire a;;\n"
          "  wire b;;  \n"
          "  wire c;;\n"
          "  wire d;;\n"
          "endmodule    ",

          "module AutofixTwo;\n"
          "endmodule\n",

          "module AutofixThree;;\n"
          "  wire a;   \n"
          "endmodule\n",
      });
}

TEST_F(ViolationFixerTest, ApplyAllForRule) {
  DoFixerTest(
      {
          // Input source 0:
          // :2:10: no-trailing-spaces
          {ViolationFixer::AnswerChoice::kApplyAllForRule},
          // :3:10: forbid-consecutive-null-statements
          {ViolationFixer::AnswerChoice::kReject},
          // :4:10: forbid-consecutive-null-statements
          {ViolationFixer::AnswerChoice::kReject},
          // :4:11: no-trailing-spaces
          // AUTOMATICALLY APPLIED due to kApplyAllForRule
          // :5:10: forbid-consecutive-null-statements
          {ViolationFixer::AnswerChoice::kReject},
          // :6:10: forbid-consecutive-null-statements
          {ViolationFixer::AnswerChoice::kReject},
          // :7:10: no-trailing-spaces
          // AUTOMATICALLY APPLIED due to kApplyAllForRule
          // :7:14: posix-eof
          {ViolationFixer::AnswerChoice::kReject},
          // Input source 2:
          // :1:21: forbid-consecutive-null-statements
          {ViolationFixer::AnswerChoice::kReject},
          // :2:10: no-trailing-spaces
          // AUTOMATICALLY APPLIED due to kApplyAllForRule
      },
      {
          "module Autofix;\n"
          "  wire a;;\n"
          "  wire b;;\n"
          "  wire c;;\n"
          "  wire d;;\n"
          "endmodule",

          "module AutofixTwo;\n"
          "endmodule\n",

          "module AutofixThree;;\n"
          "  wire a;\n"
          "endmodule\n",
      });
}

TEST_F(ViolationFixerTest, RejectAllForRule) {
  DoFixerTest(
      {
          // Input source 0:
          // :2:10: no-trailing-spaces
          {ViolationFixer::AnswerChoice::kRejectAllForRule},
          // :3:10: forbid-consecutive-null-statements
          {ViolationFixer::AnswerChoice::kApply},
          // :4:10: forbid-consecutive-null-statements
          {ViolationFixer::AnswerChoice::kApply},
          // :4:11: no-trailing-spaces
          // AUTOMATICALLY REJECTED due to kApplyAllForRule
          // :5:10: forbid-consecutive-null-statements
          {ViolationFixer::AnswerChoice::kApply},
          // :6:10: forbid-consecutive-null-statements
          {ViolationFixer::AnswerChoice::kApply},
          // :7:10: no-trailing-spaces
          // AUTOMATICALLY REJECTED due to kApplyAllForRule
          // :7:14: posix-eof
          {ViolationFixer::AnswerChoice::kApply},
          // Input source 2:
          // :1:21: forbid-consecutive-null-statements
          {ViolationFixer::AnswerChoice::kApply},
          // :2:10: no-trailing-spaces
          // AUTOMATICALLY REJECTED due to kApplyAllForRule
      },
      {
          "module Autofix;    \n"
          "  wire a;\n"
          "  wire b;  \n"
          "  wire c;\n"
          "  wire d;\n"
          "endmodule    \n",

          "module AutofixTwo;\n"
          "endmodule\n",

          "module AutofixThree;\n"
          "  wire a;   \n"
          "endmodule\n",
      });
}

TEST_F(ViolationFixerTest, RejectAllForRuleApplyAllForRule) {
  DoFixerTest(
      {
          // Input source 0:
          // :2:10: no-trailing-spaces
          {ViolationFixer::AnswerChoice::kRejectAllForRule},
          // :3:10: forbid-consecutive-null-statements
          {ViolationFixer::AnswerChoice::kApplyAllForRule},
          // :4:10: forbid-consecutive-null-statements
          // AUTOMATICALLY APPLIED due to kApplyAllForRule
          // :4:11: no-trailing-spaces
          // AUTOMATICALLY REJECTED due to kApplyAllForRule
          // :5:10: forbid-consecutive-null-statements
          // AUTOMATICALLY APPLIED due to kApplyAllForRule
          // :6:10: forbid-consecutive-null-statements
          // AUTOMATICALLY APPLIED due to kApplyAllForRule
          // :7:10: no-trailing-spaces
          // AUTOMATICALLY REJECTED due to kApplyAllForRule
          // :7:14: posix-eof
          {ViolationFixer::AnswerChoice::kReject},
          // Input source 2:
          // :1:21: forbid-consecutive-null-statements
          // AUTOMATICALLY APPLIED due to kApplyAllForRule
          // :2:10: no-trailing-spaces
          // AUTOMATICALLY REJECTED due to kApplyAllForRule
      },
      {
          "module Autofix;    \n"
          "  wire a;\n"
          "  wire b;  \n"
          "  wire c;\n"
          "  wire d;\n"
          "endmodule    ",

          "module AutofixTwo;\n"
          "endmodule\n",

          "module AutofixThree;\n"
          "  wire a;   \n"
          "endmodule\n",
      });
}

TEST_F(ViolationFixerTest, PrintFix) {
  // Just checks that kPrintFix doesn't affect choices
  DoFixerTest(
      {
          // Input source 0:
          // :2:10: no-trailing-spaces
          {ViolationFixer::AnswerChoice::kApply},
          {ViolationFixer::AnswerChoice::kPrintFix},
          {ViolationFixer::AnswerChoice::kPrintFix},
          // :3:10: forbid-consecutive-null-statements
          {ViolationFixer::AnswerChoice::kReject},
          // :4:10: forbid-consecutive-null-statements
          {ViolationFixer::AnswerChoice::kReject},
          {ViolationFixer::AnswerChoice::kPrintFix},
          // :4:11: no-trailing-spaces
          {ViolationFixer::AnswerChoice::kApply},
          {ViolationFixer::AnswerChoice::kPrintFix},
          // :5:10: forbid-consecutive-null-statements
          {ViolationFixer::AnswerChoice::kApply},
          // :6:10: forbid-consecutive-null-statements
          {ViolationFixer::AnswerChoice::kApply},
          {ViolationFixer::AnswerChoice::kPrintFix},
          {ViolationFixer::AnswerChoice::kPrintFix},
          // :7:10: no-trailing-spaces
          {ViolationFixer::AnswerChoice::kApply},
          // :7:14: posix-eof
          {ViolationFixer::AnswerChoice::kReject},
          {ViolationFixer::AnswerChoice::kPrintFix},
          // Input source 2:
          // :1:21: forbid-consecutive-null-statements
          {ViolationFixer::AnswerChoice::kApply},
          {ViolationFixer::AnswerChoice::kPrintFix},
          // :2:10: no-trailing-spaces
          {ViolationFixer::AnswerChoice::kReject},
      },
      {
          "module Autofix;\n"
          "  wire a;;\n"
          "  wire b;;\n"
          "  wire c;\n"
          "  wire d;\n"
          "endmodule",

          "module AutofixTwo;\n"
          "endmodule\n",

          "module AutofixThree;\n"
          "  wire a;   \n"
          "endmodule\n",
      });
}

TEST_F(ViolationFixerTest, PrintAppliedFixes) {
  // Just checks that kPrintAppliedFixes doesn't affect choices
  DoFixerTest(
      {
          // Input source 0:
          // :2:10: no-trailing-spaces
          {ViolationFixer::AnswerChoice::kApply},
          {ViolationFixer::AnswerChoice::kPrintAppliedFixes},
          {ViolationFixer::AnswerChoice::kPrintAppliedFixes},
          // :3:10: forbid-consecutive-null-statements
          {ViolationFixer::AnswerChoice::kReject},
          // :4:10: forbid-consecutive-null-staments
          {ViolationFixer::AnswerChoice::kReject},
          {ViolationFixer::AnswerChoice::kPrintAppliedFixes},
          // :4:11: no-trailing-spaces
          {ViolationFixer::AnswerChoice::kApply},
          {ViolationFixer::AnswerChoice::kPrintAppliedFixes},
          // :5:10: forbid-consecutive-null-statements
          {ViolationFixer::AnswerChoice::kApply},
          // :6:10: forbid-consecutive-null-statements
          {ViolationFixer::AnswerChoice::kApply},
          {ViolationFixer::AnswerChoice::kPrintAppliedFixes},
          {ViolationFixer::AnswerChoice::kPrintAppliedFixes},
          // :7:10: no-trailing-spaces
          {ViolationFixer::AnswerChoice::kApply},
          // :7:14: posix-eof
          {ViolationFixer::AnswerChoice::kReject},
          {ViolationFixer::AnswerChoice::kPrintAppliedFixes},
          // Input source 2:
          // :1:21: forbid-consecutive-null-statements
          {ViolationFixer::AnswerChoice::kApply},
          {ViolationFixer::AnswerChoice::kPrintAppliedFixes},
          // :2:10: no-trailing-spaces
          {ViolationFixer::AnswerChoice::kReject},
      },
      {
          "module Autofix;\n"
          "  wire a;;\n"
          "  wire b;;\n"
          "  wire c;\n"
          "  wire d;\n"
          "endmodule",

          "module AutofixTwo;\n"
          "endmodule\n",

          "module AutofixThree;\n"
          "  wire a;   \n"
          "endmodule\n",
      });
}

}  // namespace
}  // namespace verilog<|MERGE_RESOLUTION|>--- conflicted
+++ resolved
@@ -35,10 +35,9 @@
 
 #include "absl/status/status.h"
 #include "absl/status/statusor.h"
+#include "absl/strings/ascii.h"
 #include "absl/strings/match.h"
-#include "absl/strings/str_split.h"
 #include "absl/strings/string_view.h"
-#include "absl/strings/strip.h"
 #include "common/analysis/lint_rule_status.h"
 #include "common/analysis/violation_handler.h"
 #include "common/util/file_util.h"
@@ -442,66 +441,47 @@
 }
 
 TEST(VerilogLinterDocumentationTest, PrintLintRuleFile) {
-<<<<<<< HEAD
-  auto config_status_or = verilog::LinterConfigurationFromFlags("");
-  ASSERT_TRUE(config_status_or.ok());
-  
-  const LinterConfiguration &config = *config_status_or;
-=======
-  auto config_status = verilog::LinterConfigurationFromFlags("");
-  EXPECT_TRUE(config_status.ok());
-  if (!config_status.ok()) {
-    return;
-  }
-  const LinterConfiguration &config = *config_status;
->>>>>>> c641a39f
+  auto config_or = verilog::LinterConfigurationFromFlags("");
+  ASSERT_TRUE(config_or.ok());
+
+  const LinterConfiguration &config = *config_or;
 
   // Generate Line Rule File
   std::ostringstream stream;
   verilog::GetLintRuleFile(&stream, config);
-<<<<<<< HEAD
 
   std::string generated_default_rules_str = stream.str();
-=======
->>>>>>> c641a39f
 
   // Spot-check a few patterns, must mostly make sure generation
   // works without any fatal errors.
   // NOTE: This will break if/when the rules change so this part
   // of the test is not ideal.
-<<<<<<< HEAD
+  EXPECT_THAT(generated_default_rules_str, testing::HasSubstr("always-comb"));
+  EXPECT_THAT(
+      generated_default_rules_str,
+      testing::HasSubstr("module-filename=allow-dash-for-underscore:false"));
   EXPECT_THAT(generated_default_rules_str,
-                testing::HasSubstr("always-comb"));
-  EXPECT_THAT(generated_default_rules_str,
-                testing::HasSubstr("module-filename=allow-dash-for-underscore:false"));
-  EXPECT_THAT(generated_default_rules_str,
-                testing::HasSubstr("-forbid-negative-array-dim"));
+              testing::HasSubstr("-forbid-negative-array-dim"));
 
   // Roundtrip test, first parse the rules
   absl::StatusOr<std::string> generated_default_rules_or =
-=======
-  EXPECT_TRUE(absl::StrContains(stream.str(), "always-comb"));
-  EXPECT_TRUE(absl::StrContains(
-      stream.str(), "module-filename=allow-dash-for-underscore:false"));
-  EXPECT_TRUE(absl::StrContains(stream.str(), "-forbid-negative-array-dim"));
-
-  // Roundtrip test, first parse the rules
-  std::string generated_default_rules_str = stream.str();
-  absl::StatusOr<std::string> generated_default_rules =
->>>>>>> c641a39f
       generated_default_rules_str;
   RuleBundle parsed_rule_bundle;
   std::string error;
-  parsed_rule_bundle.ParseConfiguration(*generated_default_rules_or, '\n', &error);
+  parsed_rule_bundle.ParseConfiguration(*generated_default_rules_or, '\n',
+                                        &error);
   EXPECT_TRUE(error.empty());
 
   // Convert the parsed_rule_bundle back to a string
-  std::string unparsed_rule_bundle = parsed_rule_bundle.UnparseConfiguration('\n', false);
+  std::string unparsed_rule_bundle =
+      parsed_rule_bundle.UnparseConfiguration('\n', false);
 
   // compare the unparsed_rule_bundle to the generated_default_rules_str
-  // NOTE: Triming the extra extra white space from the generated output 
+  // NOTE: Triming the extra extra white space from the generated output
   // as it has some extra return characters to make things look pretty on print
-  EXPECT_TRUE(unparsed_rule_bundle == std::string(absl::StripTrailingAsciiWhitespace(generated_default_rules_str)));
+  EXPECT_EQ(unparsed_rule_bundle,
+            std::string(absl::StripTrailingAsciiWhitespace(
+                generated_default_rules_str)));
 }
 
 class ViolationFixerTest : public testing::Test {
